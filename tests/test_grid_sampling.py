from parcels import Grid, ScipyParticle, JITParticle, Geographic, AdvectionRK4, Variable
import numpy as np
import pytest
from math import cos, pi
from datetime import timedelta as delta


ptype = {'scipy': ScipyParticle, 'jit': JITParticle}


def pclass(mode):
    class SampleParticle(ptype[mode]):
        u = Variable('u', dtype=np.float32)
        v = Variable('v', dtype=np.float32)
        p = Variable('p', dtype=np.float32)
    return SampleParticle


@pytest.fixture
def k_sample_uv():
    def SampleUV(particle, grid, time, dt):
        particle.u = grid.U[time, particle.lon, particle.lat]
        particle.v = grid.V[time, particle.lon, particle.lat]
    return SampleUV


@pytest.fixture
def k_sample_p():
    def SampleP(particle, grid, time, dt):
        particle.p = grid.P[time, particle.lon, particle.lat]
    return SampleP


@pytest.fixture
def grid(xdim=200, ydim=100):
    """ Standard grid spanning the earth's coordinates with U and V
        equivalent to longitude and latitude in deg.
    """
    lon = np.linspace(-180, 180, xdim, dtype=np.float32)
    lat = np.linspace(-90, 90, ydim, dtype=np.float32)
    U, V = np.meshgrid(lat, lon)
    return Grid.from_data(np.array(U, dtype=np.float32), lon, lat,
                          np.array(V, dtype=np.float32), lon, lat,
                          mesh='flat')


@pytest.fixture
def grid_geometric(xdim=200, ydim=100):
    """ Standard earth grid with U and V equivalent to lon/lat in m. """
    lon = np.linspace(-180, 180, xdim, dtype=np.float32)
    lat = np.linspace(-90, 90, ydim, dtype=np.float32)
    U, V = np.meshgrid(lat, lon)
    U *= 1000. * 1.852 * 60.
    V *= 1000. * 1.852 * 60.
    grid = Grid.from_data(np.array(U, dtype=np.float32), lon, lat,
                          np.array(V, dtype=np.float32), lon, lat)
    grid.U.units = Geographic()
    grid.V.units = Geographic()
    return grid


@pytest.fixture
def grid_geometric_polar(xdim=200, ydim=100):
    """ Standard earth grid with U and V equivalent to lon/lat in m
        and the inversion of the pole correction applied to U.
    """
    lon = np.linspace(-180, 180, xdim, dtype=np.float32)
    lat = np.linspace(-90, 90, ydim, dtype=np.float32)
    U, V = np.meshgrid(lat, lon)
    # Apply inverse of pole correction to U
    for i, y in enumerate(lat):
        U[:, i] *= cos(y * pi / 180)
    U *= 1000. * 1.852 * 60.
    V *= 1000. * 1.852 * 60.
    grid = Grid.from_data(np.array(U, dtype=np.float32), lon, lat,
                          np.array(V, dtype=np.float32), lon, lat,
                          mesh='spherical')
    return grid


def test_grid_sample(grid, xdim=120, ydim=80):
    """ Sample the grid using indexing notation. """
    lon = np.linspace(-170, 170, xdim, dtype=np.float32)
    lat = np.linspace(-80, 80, ydim, dtype=np.float32)
    v_s = np.array([grid.V[0, x, 70.] for x in lon])
    u_s = np.array([grid.U[0, -45., y] for y in lat])
    assert np.allclose(v_s, lon, rtol=1e-7)
    assert np.allclose(u_s, lat, rtol=1e-7)


def test_grid_sample_eval(grid, xdim=60, ydim=60):
    """ Sample the grid using the explicit eval function. """
    lon = np.linspace(-170, 170, xdim, dtype=np.float32)
    lat = np.linspace(-80, 80, ydim, dtype=np.float32)
    v_s = np.array([grid.V.eval(0, x, 70.) for x in lon])
    u_s = np.array([grid.U.eval(0, -45., y) for y in lat])
    assert np.allclose(v_s, lon, rtol=1e-7)
    assert np.allclose(u_s, lat, rtol=1e-7)


@pytest.mark.parametrize('mode', ['scipy', 'jit'])
<<<<<<< HEAD
def test_nearest_neighbour_interpolation(mode, k_sample_p, xdim=2, ydim=2, npart=81):
    lon = np.linspace(0., 1., xdim, dtype=np.float32)
    lat = np.linspace(0., 1., ydim, dtype=np.float32)
    U = np.zeros((xdim, ydim), dtype=np.float32)
    V = np.zeros((xdim, ydim), dtype=np.float32)
    P = np.zeros((xdim, ydim), dtype=np.float32)
=======
def test_nearest_neighbour_interpolation(mode, k_sample_p, npart=81):
    dims = (2, 2)
    lon = np.linspace(0., 1., dims[0], dtype=np.float32)
    lat = np.linspace(0., 1., dims[1], dtype=np.float32)
    U = np.zeros(dims, dtype=np.float32)
    V = np.zeros(dims, dtype=np.float32)
    P = np.zeros(dims, dtype=np.float32)
>>>>>>> 26f058ce
    P[0, 0] = 1.
    grid = Grid.from_data(U, lon, lat, V, lon, lat, mesh='flat',
                          field_data={'P': np.asarray(P, dtype=np.float32)})
    grid.P.interp_method = 'nearest'
    xv, yv = np.meshgrid(np.linspace(0.1, 0.9, np.sqrt(npart)), np.linspace(0.1, 0.9, np.sqrt(npart)))
    pset = grid.ParticleSet(size=np.size(xv), pclass=pclass(mode),
                            lon=xv.flatten(), lat=yv.flatten())
    pset.execute(k_sample_p, endtime=1, dt=1)
    assert np.allclose(np.array([p.p for p in pset if p.lon < 0.5 and p.lat < 0.5]), 1.0, rtol=1e-5)
    assert np.allclose(np.array([p.p for p in pset if p.lon > 0.5 or p.lat > 0.5]), 0.0, rtol=1e-5)


@pytest.mark.parametrize('mode', ['scipy', 'jit'])
def test_grid_sample_particle(grid, mode, k_sample_uv, npart=120):
    """ Sample the grid using an array of particles.

    Note that the low tolerances (1.e-6) are due to the first-order
    interpolation in JIT mode and give an indication of the
    corresponding sampling error.
    """
    lon = np.linspace(-170, 170, npart, dtype=np.float32)
    lat = np.linspace(-80, 80, npart, dtype=np.float32)

    pset = grid.ParticleSet(npart, pclass=pclass(mode), lon=lon,
                            lat=np.zeros(npart, dtype=np.float32) + 70.)
    pset.execute(pset.Kernel(k_sample_uv), endtime=1., dt=1.)
    assert np.allclose(np.array([p.v for p in pset]), lon, rtol=1e-6)

    pset = grid.ParticleSet(npart, pclass=pclass(mode), lat=lat,
                            lon=np.zeros(npart, dtype=np.float32) - 45.)
    pset.execute(pset.Kernel(k_sample_uv), endtime=1., dt=1.)
    assert np.allclose(np.array([p.u for p in pset]), lat, rtol=1e-6)


@pytest.mark.parametrize('mode', ['scipy', 'jit'])
def test_grid_sample_geographic(grid_geometric, mode, k_sample_uv, npart=120):
    """ Sample a grid with conversion to geographic units (degrees). """
    grid = grid_geometric
    lon = np.linspace(-170, 170, npart, dtype=np.float32)
    lat = np.linspace(-80, 80, npart, dtype=np.float32)

    pset = grid.ParticleSet(npart, pclass=pclass(mode), lon=lon,
                            lat=np.zeros(npart, dtype=np.float32) + 70.)
    pset.execute(pset.Kernel(k_sample_uv), endtime=1., dt=1.)
    assert np.allclose(np.array([p.v for p in pset]), lon, rtol=1e-6)

    pset = grid.ParticleSet(npart, pclass=pclass(mode), lat=lat,
                            lon=np.zeros(npart, dtype=np.float32) - 45.)
    pset.execute(pset.Kernel(k_sample_uv), endtime=1., dt=1.)
    assert np.allclose(np.array([p.u for p in pset]), lat, rtol=1e-6)


@pytest.mark.parametrize('mode', ['scipy', 'jit'])
def test_grid_sample_geographic_polar(grid_geometric_polar, mode, k_sample_uv, npart=120):
    """ Sample a grid with conversion to geographic units and a pole correction. """
    grid = grid_geometric_polar
    lon = np.linspace(-170, 170, npart, dtype=np.float32)
    lat = np.linspace(-80, 80, npart, dtype=np.float32)

    pset = grid.ParticleSet(npart, pclass=pclass(mode), lon=lon,
                            lat=np.zeros(npart, dtype=np.float32) + 70.)
    pset.execute(pset.Kernel(k_sample_uv), endtime=1., dt=1.)
    assert np.allclose(np.array([p.v for p in pset]), lon, rtol=1e-6)

    pset = grid.ParticleSet(npart, pclass=pclass(mode), lat=lat,
                            lon=np.zeros(npart, dtype=np.float32) - 45.)
    pset.execute(pset.Kernel(k_sample_uv), endtime=1., dt=1.)
    # Note: 1.e-2 is a very low rtol, so there seems to be a rather
    # large sampling error for the JIT correction.
    assert np.allclose(np.array([p.u for p in pset]), lat, rtol=1e-2)


@pytest.mark.parametrize('mode', ['scipy', 'jit'])
def test_meridionalflow_sperical(mode, xdim=100, ydim=200):
    """ Create uniform NORTHWARD flow on sperical earth and advect particles

    As flow is so simple, it can be directly compared to analytical solution
    """

    maxvel = 1.
    lon = np.linspace(-180, 180, xdim, dtype=np.float32)
    lat = np.linspace(-90, 90, ydim, dtype=np.float32)
    U = np.zeros([xdim, ydim])
    V = maxvel * np.ones([xdim, ydim])

    grid = Grid.from_data(np.array(U, dtype=np.float32), lon, lat,
                          np.array(V, dtype=np.float32), lon, lat)

    lonstart = [0, 45]
    latstart = [0, 45]
    endtime = delta(hours=24)
    pset = grid.ParticleSet(2, pclass=pclass(mode), lon=lonstart, lat=latstart)
    pset.execute(pset.Kernel(AdvectionRK4), endtime=endtime, dt=delta(hours=1))

    assert(pset[0].lat - (latstart[0] + endtime.total_seconds() * maxvel / 1852 / 60) < 1e-4)
    assert(pset[0].lon - lonstart[0] < 1e-4)
    assert(pset[1].lat - (latstart[1] + endtime.total_seconds() * maxvel / 1852 / 60) < 1e-4)
    assert(pset[1].lon - lonstart[1] < 1e-4)


@pytest.mark.parametrize('mode', ['scipy', 'jit'])
def test_zonalflow_sperical(mode, k_sample_p, xdim=100, ydim=200):
    """ Create uniform EASTWARD flow on sperical earth and advect particles

    As flow is so simple, it can be directly compared to analytical solution
    Note that in this case the cosine conversion is needed
    """
    maxvel = 1.
    p_fld = 10
    lon = np.linspace(-180, 180, xdim, dtype=np.float32)
    lat = np.linspace(-90, 90, ydim, dtype=np.float32)
    V = np.zeros([xdim, ydim])
    U = maxvel * np.ones([xdim, ydim])
    P = p_fld * np.ones([xdim, ydim])

    grid = Grid.from_data(np.array(U, dtype=np.float32), lon, lat,
                          np.array(V, dtype=np.float32), lon, lat,
                          field_data={'P': np.array(P, dtype=np.float32)})

    lonstart = [0, 45]
    latstart = [0, 45]
    endtime = delta(hours=24)
    pset = grid.ParticleSet(2, pclass=pclass(mode), lon=lonstart, lat=latstart)
    pset.execute(pset.Kernel(AdvectionRK4) + k_sample_p,
                 endtime=endtime, dt=delta(hours=1))

    assert(pset[0].lat - latstart[0] < 1e-4)
    assert(pset[0].lon - (lonstart[0] + endtime.total_seconds() * maxvel / 1852 / 60
                          / cos(latstart[0] * pi / 180)) < 1e-4)
    assert(abs(pset[0].p - p_fld) < 1e-4)
    assert(pset[1].lat - latstart[1] < 1e-4)
    assert(pset[1].lon - (lonstart[1] + endtime.total_seconds() * maxvel / 1852 / 60
                          / cos(latstart[1] * pi / 180)) < 1e-4)
    assert(abs(pset[1].p - p_fld) < 1e-4)


@pytest.mark.parametrize('mode', ['scipy', 'jit'])
def test_random_field(mode, k_sample_p, xdim=20, ydim=20, npart=100):
    """Sampling test that test for overshoots by sampling a field of
    random numbers between 0 and 1.
    """
    np.random.seed(123456)
    lon = np.linspace(0., 1., xdim, dtype=np.float32)
    lat = np.linspace(0., 1., ydim, dtype=np.float32)
    U = np.zeros((xdim, ydim), dtype=np.float32)
    V = np.zeros((xdim, ydim), dtype=np.float32)
    P = np.random.uniform(0, 1., size=(xdim, ydim))
    S = np.ones((xdim, ydim), dtype=np.float32)
    grid = Grid.from_data(U, lon, lat, V, lon, lat, mesh='flat',
                          field_data={'P': np.asarray(P, dtype=np.float32),
                                      'start': S})
    pset = grid.ParticleSet(size=npart, pclass=pclass(mode),
                            start_field=grid.start)
    pset.execute(k_sample_p, endtime=1., dt=1.0)
    sampled = np.array([p.p for p in pset])
    assert((sampled >= 0.).all())


@pytest.mark.parametrize('mode', ['scipy', 'jit'])
def test_sampling_out_of_bounds_time(mode, k_sample_p, xdim=10, ydim=10, tdim=10):
    lon = np.linspace(0., 1., xdim, dtype=np.float32)
    lat = np.linspace(0., 1., ydim, dtype=np.float32)
    time = np.linspace(0., 1., tdim, dtype=np.float64)
    U = np.zeros((xdim, ydim, tdim), dtype=np.float32)
    V = np.zeros((xdim, ydim, tdim), dtype=np.float32)
    P = np.ones((xdim, ydim, 1), dtype=np.float32) * time
    grid = Grid.from_data(U, lon, lat, V, lon, lat, time=time, mesh='flat',
                          field_data={'P': np.asarray(P, dtype=np.float32)})
    pset = grid.ParticleSet(size=1, pclass=pclass(mode),
                            start=(0.5, 0.5), finish=(0.5, 0.5))
    pset.execute(k_sample_p, starttime=-1.0, endtime=-0.9, dt=0.1)
    assert np.allclose(np.array([p.p for p in pset]), 0.0, rtol=1e-5)
    pset.execute(k_sample_p, starttime=0.0, endtime=0.1, dt=0.1)
    assert np.allclose(np.array([p.p for p in pset]), 0.0, rtol=1e-5)
    pset.execute(k_sample_p, starttime=0.5, endtime=0.6, dt=0.1)
    assert np.allclose(np.array([p.p for p in pset]), 0.5, rtol=1e-5)
    pset.execute(k_sample_p, starttime=1.0, endtime=1.1, dt=0.1)
    assert np.allclose(np.array([p.p for p in pset]), 1.0, rtol=1e-5)
    pset.execute(k_sample_p, starttime=2.0, endtime=2.1, dt=0.1)
    assert np.allclose(np.array([p.p for p in pset]), 1.0, rtol=1e-5)<|MERGE_RESOLUTION|>--- conflicted
+++ resolved
@@ -99,14 +99,6 @@
 
 
 @pytest.mark.parametrize('mode', ['scipy', 'jit'])
-<<<<<<< HEAD
-def test_nearest_neighbour_interpolation(mode, k_sample_p, xdim=2, ydim=2, npart=81):
-    lon = np.linspace(0., 1., xdim, dtype=np.float32)
-    lat = np.linspace(0., 1., ydim, dtype=np.float32)
-    U = np.zeros((xdim, ydim), dtype=np.float32)
-    V = np.zeros((xdim, ydim), dtype=np.float32)
-    P = np.zeros((xdim, ydim), dtype=np.float32)
-=======
 def test_nearest_neighbour_interpolation(mode, k_sample_p, npart=81):
     dims = (2, 2)
     lon = np.linspace(0., 1., dims[0], dtype=np.float32)
@@ -114,7 +106,6 @@
     U = np.zeros(dims, dtype=np.float32)
     V = np.zeros(dims, dtype=np.float32)
     P = np.zeros(dims, dtype=np.float32)
->>>>>>> 26f058ce
     P[0, 0] = 1.
     grid = Grid.from_data(U, lon, lat, V, lon, lat, mesh='flat',
                           field_data={'P': np.asarray(P, dtype=np.float32)})
