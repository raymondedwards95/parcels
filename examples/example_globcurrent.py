from parcels import Grid, ScipyParticle, JITParticle, AdvectionRK4
from datetime import timedelta as delta
<<<<<<< HEAD
from py import path
from glob import glob
=======
import numpy as np
>>>>>>> afb986de
import pytest


ptype = {'scipy': ScipyParticle, 'jit': JITParticle}


<<<<<<< HEAD
def set_globcurrent_grid(filename="examples/GlobCurrent_example_data/20*-GLOBCURRENT-L4-CUReul_hs-ALT_SUM-v02.0-fv01.0.nc"):
    filenames = {'U': filename,
                 'V': filename}
=======
def set_globcurrent_grid(indices={}):
    filenames = {'U': "examples/GlobCurrent_example_data/20*-GLOBCURRENT-L4-CUReul_hs-ALT_SUM-v02.0-fv01.0.nc",
                 'V': "examples/GlobCurrent_example_data/20*-GLOBCURRENT-L4-CUReul_hs-ALT_SUM-v02.0-fv01.0.nc"}
>>>>>>> afb986de
    variables = {'U': 'eastward_eulerian_current_velocity', 'V': 'northward_eulerian_current_velocity'}
    dimensions = {'lat': 'lat', 'lon': 'lon',
                  'time': 'time'}
    return Grid.from_netcdf(filenames, variables, dimensions, indices)


def test_globcurrent_grid():
    grid = set_globcurrent_grid()
    assert(grid.U.lon.size == 81)
    assert(grid.U.lat.size == 41)
    assert(grid.U.data.shape == (365, 41, 81))
    assert(grid.V.lon.size == 81)
    assert(grid.V.lat.size == 41)
    assert(grid.V.data.shape == (365, 41, 81))

    indices = {'lon': [5], 'lat': range(20, 30)}
    gridsub = set_globcurrent_grid(indices=indices)
    assert np.allclose(gridsub.U.lon, grid.U.lon[indices['lon']])
    assert np.allclose(gridsub.U.lat, grid.U.lat[indices['lat']])
    assert np.allclose(gridsub.V.lon, grid.V.lon[indices['lon']])
    assert np.allclose(gridsub.V.lat, grid.V.lat[indices['lat']])


def test_globcurrent_grid_advancetime():
    basepath = path.local("examples/GlobCurrent_example_data/20*-GLOBCURRENT-L4-CUReul_hs-ALT_SUM-v02.0-fv01.0.nc")
    files = [path.local(fp) for fp in glob(str(basepath))]

    gridsub = set_globcurrent_grid(files[0:4])
    psetsub = gridsub.ParticleSet(1, pclass=ScipyParticle, lon=[25], lat=[-35])

    gridall = set_globcurrent_grid(files[0:10])
    psetall = gridall.ParticleSet(1, pclass=ScipyParticle, lon=[25], lat=[-35])

    for i in range(4, 9, 1):
        psetsub.execute(AdvectionRK4, starttime=psetsub[0].time, runtime=delta(days=1), dt=delta(minutes=5))
        gridsub.advancetime(set_globcurrent_grid(files[i]))

        psetall.execute(AdvectionRK4, starttime=psetall[0].time, runtime=delta(days=1), dt=delta(minutes=5))

    assert abs(psetsub[0].lon - psetall[0].lon) < 1e-4


@pytest.mark.parametrize('mode', ['scipy', 'jit'])
def test_globcurrent_particles(mode):
    grid = set_globcurrent_grid()

    lonstart = [25]
    latstart = [-35]

    pset = grid.ParticleSet(len(lonstart), pclass=ptype[mode], lon=lonstart, lat=latstart)

    pset.execute(AdvectionRK4, runtime=delta(days=1), dt=delta(minutes=5),
                 interval=delta(hours=1))

    assert(abs(pset[0].lon - 23.8) < 1)
    assert(abs(pset[0].lat - -35.3) < 1)<|MERGE_RESOLUTION|>--- conflicted
+++ resolved
@@ -1,26 +1,17 @@
 from parcels import Grid, ScipyParticle, JITParticle, AdvectionRK4
 from datetime import timedelta as delta
-<<<<<<< HEAD
 from py import path
 from glob import glob
-=======
 import numpy as np
->>>>>>> afb986de
 import pytest
 
 
 ptype = {'scipy': ScipyParticle, 'jit': JITParticle}
 
 
-<<<<<<< HEAD
-def set_globcurrent_grid(filename="examples/GlobCurrent_example_data/20*-GLOBCURRENT-L4-CUReul_hs-ALT_SUM-v02.0-fv01.0.nc"):
+def set_globcurrent_grid(filename="examples/GlobCurrent_example_data/20*-GLOBCURRENT-L4-CUReul_hs-ALT_SUM-v02.0-fv01.0.nc", indices={}):
     filenames = {'U': filename,
                  'V': filename}
-=======
-def set_globcurrent_grid(indices={}):
-    filenames = {'U': "examples/GlobCurrent_example_data/20*-GLOBCURRENT-L4-CUReul_hs-ALT_SUM-v02.0-fv01.0.nc",
-                 'V': "examples/GlobCurrent_example_data/20*-GLOBCURRENT-L4-CUReul_hs-ALT_SUM-v02.0-fv01.0.nc"}
->>>>>>> afb986de
     variables = {'U': 'eastward_eulerian_current_velocity', 'V': 'northward_eulerian_current_velocity'}
     dimensions = {'lat': 'lat', 'lon': 'lon',
                   'time': 'time'}
