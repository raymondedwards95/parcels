--- conflicted
+++ resolved
@@ -365,9 +365,8 @@
                          self.data.ctypes.data_as(POINTER(POINTER(c_float))))
         return cstruct
 
-<<<<<<< HEAD
     def show(self, with_particles=False, animation=False, show_time=0, vmin=None, vmax=None):
-        """Method to 'show' a Parcels Field
+        """Method to 'show' a :class:`Field` using matplotlib
 
         :param with_particles: Boolean whether particles are also plotted on Field
         :param animation: Boolean whether result is a single plot, or an animation
@@ -380,11 +379,6 @@
             import matplotlib.animation as animation_plt
             from matplotlib import rc
         except:
-=======
-    def show(self, **kwargs):
-        """Method to show a :class:`Field` using matplotlib"""
-        if plt is None:
->>>>>>> 84d63d48
             raise RuntimeError("Visualisation not possible: matplotlib not found!")
 
         if with_particles or (not animation):
