from parcels.field import Field, UnitConverter, Geographic, GeographicPolar
from parcels.particleset import ParticleSet
import numpy as np
from py import path
from glob import glob
from collections import defaultdict


__all__ = ['Grid']


def unit_converters(mesh):
    """Helper function that assigns :class:`UnitConverter` objects to
    :class:`Field` objects on :class:`Grid`

    :param mesh: mesh type (either `spherical` or `flat`)"""
    if mesh == 'spherical':
        u_units = GeographicPolar()
        v_units = Geographic()
    elif mesh == 'flat':
        u_units = None
        v_units = None
    else:
        raise ValueError("Unsupported mesh type. Choose either: 'spherical' or 'flat'")
    return u_units, v_units


class Grid(object):
    """Grid class that holds hydrodynamic data needed to execute particles

<<<<<<< HEAD
    :param U: :class:`Field` for zonal velocity component
    :param V: :class:`Field` for meridional velocity component
    :param depth: Depth coordinates of the grid
    :param time: Time coordinates of the grid
    :param fields: Dictionary of additional fields
    :param lasttrajecory: ID number of the last assigned trajectory; needed for pset.add()
=======
    :param U: :class:`parcels.field.Field` object for zonal velocity component
    :param V: :class:`parcels.field.Field` object for meridional velocity component
    :param allow_time_extrapolation: boolean whether to allow for extrapolation
    :param fields: Dictionary of additional :class:`parcels.field.Field` objects
>>>>>>> 5e2286d4
    """
    def __init__(self, U, V, allow_time_extrapolation=False, fields={}):
        self.U = U
        self.V = V
        self.depth = depth
        self.time = time
        self.lasttrajectory = 0

        # Add additional fields as attributes
        for name, field in fields.items():
            setattr(self, name, field)

    @classmethod
    def from_data(cls, data_u, lon_u, lat_u, data_v, lon_v, lat_v,
                  depth=None, time=None, field_data={}, transpose=True,
                  mesh='spherical', allow_time_extrapolation=True, **kwargs):
        """Initialise Grid object from raw data

        :param data_u: Zonal (U) velocity data
        :param lon_u: Longitude coordinates of the U data
        :param lat_u: Latitude coordinates of the U data
        :param data_v: Meridional (V) velocity data
        :param lon_v: Longitude coordinates of the V data
        :param lat_v: Latitude coordinates of the V data
        :param depth: Depth coordinates of all :class:`Field` objects on the grid
        :param time: Time coordinates of all :class:`Field` objects on the grid
        :param field_data: Dictionary of extra fields (name, data)
        :param transpose: Boolean whether to transpose data on read-in
        :param mesh: String indicating the type of mesh coordinates and
               units used during velocity interpolation:

               1. spherical (default): Lat and lon in degree, with a
                  correction for zonal velocity U near the poles.
               2. flat: No conversion, lat/lon are assumed to be in m.
        :param allow_time_extrapolation: boolean whether to allow for extrapolation
        """

        depth = np.zeros(1, dtype=np.float32) if depth is None else depth
        time = np.zeros(1, dtype=np.float64) if time is None else time
        u_units, v_units = unit_converters(mesh)
        # Create velocity fields
        ufield = Field('U', data_u, lon_u, lat_u, depth=depth,
                       time=time, transpose=transpose, units=u_units,
                       allow_time_extrapolation=allow_time_extrapolation, **kwargs)
        vfield = Field('V', data_v, lon_v, lat_v, depth=depth,
                       time=time, transpose=transpose, units=v_units,
                       allow_time_extrapolation=allow_time_extrapolation, **kwargs)
        # Create additional data fields
        fields = {}
        for name, data in field_data.items():
            fields[name] = Field(name, data, lon_v, lat_u, depth=depth,
                                 time=time, transpose=transpose,
                                 allow_time_extrapolation=allow_time_extrapolation, **kwargs)
        return cls(ufield, vfield, fields=fields)

    @classmethod
    def from_netcdf(cls, filenames, variables, dimensions, indices={},
                    mesh='spherical', allow_time_extrapolation=False, **kwargs):
        """Initialises grid data from files using NEMO conventions.

        :param filenames: Dictionary mapping variables to file(s). The
               filepath may contain wildcards to indicate multiple files.
        :param variables: Dictionary mapping variables to variable
               names in the netCDF file(s).
        :param dimensions: Dictionary mapping data dimensions (lon,
               lat, depth, time, data) to dimensions in the netCF file(s).
        :param indices: Optional dictionary of indices for each dimension
               to read from file(s), to allow for reading of subset of data.
               Default is to read the full extent of each dimension.
        :param mesh: String indicating the type of mesh coordinates and
               units used during velocity interpolation:

               1. spherical (default): Lat and lon in degree, with a
                  correction for zonal velocity U near the poles.
               2. flat: No conversion, lat/lon are assumed to be in m.
        :param allow_time_extrapolation: boolean whether to allow for extrapolation
        """

        # Determine unit converters for all fields
        u_units, v_units = unit_converters(mesh)
        units = defaultdict(UnitConverter)
        units.update({'U': u_units, 'V': v_units})
        fields = {}
        for var, name in variables.items():
            # Resolve all matching paths for the current variable
            basepath = path.local(filenames[var])
            paths = [path.local(fp) for fp in glob(str(basepath))]
            if len(paths) == 0:
                raise IOError("Grid files not found: %s" % str(basepath))
            for fp in paths:
                if not fp.exists():
                    raise IOError("Grid file not found: %s" % str(fp))
            dimensions['data'] = name
            fields[var] = Field.from_netcdf(var, dimensions, paths, indices, units=units[var],
                                            allow_time_extrapolation=allow_time_extrapolation, **kwargs)
        u = fields.pop('U')
        v = fields.pop('V')
        return cls(u, v, fields=fields)

    @classmethod
    def from_nemo(cls, basename, uvar='vozocrtx', vvar='vomecrty',
                  indices={}, extra_vars={}, allow_time_extrapolation=False, **kwargs):
        """Initialises grid data from files using NEMO conventions.

        :param basename: Base name of the file(s); may contain
               wildcards to indicate multiple files.
        :param extra_vars: Extra fields to read beyond U and V
        :param indices: Optional dictionary of indices for each dimension
               to read from file(s), to allow for reading of subset of data.
               Default is to read the full extent of each dimension.
        """

        dimensions = {'lon': 'nav_lon', 'lat': 'nav_lat',
                      'depth': 'depth', 'time': 'time_counter'}
        extra_vars.update({'U': uvar, 'V': vvar})
        filenames = dict([(v, str(path.local("%s%s.nc" % (basename, v))))
                          for v in extra_vars.keys()])
        return cls.from_netcdf(filenames, indices=indices, variables=extra_vars,
                               dimensions=dimensions, allow_time_extrapolation=allow_time_extrapolation,
                               **kwargs)

    @property
    def fields(self):
        """Returns a list of all the :class:`parcels.field.Field` objects
        associated with this grid"""
        return [v for v in self.__dict__.values() if isinstance(v, Field)]

    def add_field(self, field):
        """Add a :class:`parcels.field.Field` object to the grid

        :param field: :class:`parcels.field.Field` object to be added
        """
        setattr(self, field.name, field)

    def add_constant(self, name, value):
        """Add a constant to the grid. Note that all constants are
        stored as 32-bit floats. While constants can be updated during
        execution in SciPy mode, they can not be updated in JIT mode.

        :param name: Name of the constant
        :param value: Value of the constant (stored as 32-bit float)
        """
        setattr(self, name, value)

    def ParticleSet(self, **kwargs):
        """Wrapper method to define a :class:`parcels.particleset.ParticleSet` on this grid."""
        return ParticleSet(grid=self, **kwargs)

    def add_periodic_halo(self, zonal=False, meridional=False, halosize=5):
        """Add a 'halo' to all :class:`parcels.field.Field` objects on a grid,
        through extending the Field (and lon/lat) by copying a small portion
        of the field on one side of the domain to the other.

        :param zonal: Create a halo in zonal direction (boolean)
        :param meridional: Create a halo in meridional direction (boolean)
        :param halosize: size of the halo (in grid points). Default is 5 grid points
        """

        # setting grid constants for use in PeriodicBC kernel. Note using U-Field values
        if zonal:
            self.add_constant('halo_west', self.U.lon[0])
            self.add_constant('halo_east', self.U.lon[-1])
        if meridional:
            self.add_constant('halo_south', self.U.lat[0])
            self.add_constant('halo_north', self.U.lat[-1])

        for attr, value in self.__dict__.iteritems():
            if isinstance(value, Field):
                value.add_periodic_halo(zonal, meridional, halosize)

    def eval(self, x, y):
        """Evaluate the zonal and meridional velocities (u,v) at a point (x,y)

        :param x: zonal point to evaluate
        :param y: meridional point to evaluate

        :return u, v: zonal and meridional velocities at point"""

        u = self.U.eval(x, y)
        v = self.V.eval(x, y)
        return u, v

    def write(self, filename):
        """Write grid to NetCDF file using NEMO convention

        :param filename: Basename of the output fileset"""
        print("Generating NEMO grid output with basename: %s" % filename)

        self.U.write(filename, varname='vozocrtx')
        self.V.write(filename, varname='vomecrty')

        for v in self.fields:
            if (v.name is not 'U') and (v.name is not 'V'):
                v.write(filename)<|MERGE_RESOLUTION|>--- conflicted
+++ resolved
@@ -28,25 +28,15 @@
 class Grid(object):
     """Grid class that holds hydrodynamic data needed to execute particles
 
-<<<<<<< HEAD
-    :param U: :class:`Field` for zonal velocity component
-    :param V: :class:`Field` for meridional velocity component
-    :param depth: Depth coordinates of the grid
-    :param time: Time coordinates of the grid
-    :param fields: Dictionary of additional fields
-    :param lasttrajecory: ID number of the last assigned trajectory; needed for pset.add()
-=======
     :param U: :class:`parcels.field.Field` object for zonal velocity component
     :param V: :class:`parcels.field.Field` object for meridional velocity component
     :param allow_time_extrapolation: boolean whether to allow for extrapolation
     :param fields: Dictionary of additional :class:`parcels.field.Field` objects
->>>>>>> 5e2286d4
+    :param lasttrajecory: ID number of the last assigned trajectory; needed for pset.add()
     """
     def __init__(self, U, V, allow_time_extrapolation=False, fields={}):
         self.U = U
         self.V = V
-        self.depth = depth
-        self.time = time
         self.lasttrajectory = 0
 
         # Add additional fields as attributes
